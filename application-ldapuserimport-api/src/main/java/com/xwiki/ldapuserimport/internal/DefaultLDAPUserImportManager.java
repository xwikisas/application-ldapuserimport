--- conflicted
+++ resolved
@@ -72,6 +72,7 @@
 import static com.xwiki.ldapuserimport.internal.XWikiLDAPUtilsHelper.getUserAttributes;
 import static com.xwiki.ldapuserimport.internal.XWikiLDAPUtilsHelper.getUserFieldsMap;
 import static com.xwiki.ldapuserimport.internal.XWikiLDAPUtilsHelper.getUsersFilter;
+import static com.xwiki.ldapuserimport.internal.XWikiLDAPUtilsHelper.getXWikiLDAPUtils;
 
 /**
  * @version $Id$
@@ -195,14 +196,7 @@
     private Map<String, Map<String, String>> getUsers(XWikiLDAPConfig configuration, XWikiLDAPConnection connection,
         PagedLDAPSearchResults result, XWikiContext context) throws Exception
     {
-<<<<<<< HEAD
-        XWikiLDAPUtils ldapUtils = new XWikiLDAPUtils(connection, configuration);
-        String uidFieldName = configuration.getLDAPParam(XWikiLDAPConfig.PREF_LDAP_UID, CN);
-        ldapUtils.setUidAttributeName(uidFieldName);
-        ldapUtils.setBaseDN(configuration.getLDAPParam(LDAP_BASE_DN, StringUtils.EMPTY));
-=======
         XWikiLDAPUtils ldapUtils = getXWikiLDAPUtils(configuration, connection);
->>>>>>> c584bb6c
         LDAPEntry resultEntry = null;
 
         try {
@@ -307,13 +301,7 @@
 
             XWikiLDAPConfig configuration = xwikiLDAPConfigProvider.get();
             XWikiLDAPConnection connection = new XWikiLDAPConnection(configuration);
-<<<<<<< HEAD
-            XWikiLDAPUtils ldapUtils = new XWikiLDAPUtils(connection, configuration);
-            ldapUtils.setUidAttributeName(configuration.getLDAPParam(XWikiLDAPConfig.PREF_LDAP_UID, CN));
-            ldapUtils.setBaseDN(configuration.getLDAPParam(LDAP_BASE_DN, ""));
-=======
             XWikiLDAPUtils ldapUtils = getXWikiLDAPUtils(configuration, connection);
->>>>>>> c584bb6c
 
             try {
                 connection.open(configuration.getLDAPBindDN(), configuration.getLDAPBindPassword(), context);
@@ -557,14 +545,7 @@
 
         XWikiLDAPConfig configuration = xwikiLDAPConfigProvider.get();
         XWikiLDAPConnection connection = new XWikiLDAPConnection(configuration);
-<<<<<<< HEAD
-        XWikiLDAPUtils ldapUtils = new XWikiLDAPUtils(connection, configuration);
-        String uidAttributeName = configuration.getLDAPParam(XWikiLDAPConfig.PREF_LDAP_UID, CN);
-        ldapUtils.setUidAttributeName(uidAttributeName);
-        ldapUtils.setBaseDN(configuration.getLDAPParam(LDAP_BASE_DN, ""));
-=======
         XWikiLDAPUtils ldapUtils = getXWikiLDAPUtils(configuration, connection);
->>>>>>> c584bb6c
 
         List<String> newUsersList = new ArrayList<>();
         Map<String, Map<String, String>> existingUsersMap = new HashMap<>();
@@ -665,32 +646,6 @@
         List<String> usersToImportList, Map<String, Map<String, String>> usersToSynchronizeMap,
         Map<String, String> groupMembersMap)
     {
-<<<<<<< HEAD
-        for (String userDN : users.keySet()) {
-            String[] userDNFields = userDN.split(XWikiLDAPConfig.DEFAULT_SEPARATOR);
-            for (String userDNStringField : userDNFields) {
-                String[] userDNField = userDNStringField.split(EQUAL_STRING);
-                if (userDNField[0].equals(uidAttributeName)) {
-                    // Check if user exists to know if should be imported on synchronized.
-                    List<XWikiLDAPSearchAttribute> searchAttributeList = new ArrayList<>();
-                    String userId = userDNField[1];
-                    searchAttributeList.add(new XWikiLDAPSearchAttribute(userDNField[0], userId));
-                    String userPageName = ldapUtils.getUserPageName(searchAttributeList, context);
-                    DocumentReference userReference =
-                        new DocumentReference(XWiki.DEFAULT_MAIN_WIKI, XWiki.SYSTEM_SPACE, userPageName);
-                    boolean userExists = context.getWiki().exists(userReference, context);
-                    groupMembersMap.put(userReference.toString(), userDN);
-                    if (!userExists) {
-                        usersToImportList.add(userPageName);
-                    } else {
-                        Map<String, String> user = new HashMap<>();
-                        user.put(USERNAME, userPageName);
-                        user.put(USER_PROFILE_KEY, userReference.toString());
-                        usersToSynchronizeMap.put(userId, user);
-                    }
-                    break;
-                }
-=======
         for (Entry<String, String> entry : users.entrySet()) {
             String uidAttribute = entry.getValue();
             // Check if user exists to know if should be imported on synchronized, using the existing profile.
@@ -698,7 +653,8 @@
             searchAttributeList.add(new XWikiLDAPSearchAttribute(ldapUtils.getUidAttributeName(), uidAttribute));
             String userPageName = ldapUtils.getUserPageName(searchAttributeList, context);
 
-            DocumentReference userReference = new DocumentReference(MAIN_WIKI_NAME, XWIKI, userPageName);
+            DocumentReference userReference =
+                new DocumentReference(XWiki.DEFAULT_MAIN_WIKI, XWiki.SYSTEM_SPACE, userPageName);
             boolean userExists = context.getWiki().exists(userReference, context);
             groupMembersMap.put(userReference.toString(), entry.getKey());
             if (!userExists) {
@@ -708,7 +664,6 @@
                 user.put(USERNAME, userPageName);
                 user.put(USER_PROFILE_KEY, userReference.toString());
                 usersToSynchronizeMap.put(uidAttribute, user);
->>>>>>> c584bb6c
             }
         }
     }
@@ -904,20 +859,4 @@
         }
         return false;
     }
-
-    /**
-     * Create a XWikiLDAPUtils instance and set needed attributes.
-     *
-     * @param configuration the XWiki LDAP configuration to be used
-     * @param connection the XWiki LDAP connection
-     * @return the {@link XWikiLDAPUtils} instance
-     */
-    private static XWikiLDAPUtils getXWikiLDAPUtils(XWikiLDAPConfig configuration, XWikiLDAPConnection connection)
-    {
-        XWikiLDAPUtils ldapUtils = new XWikiLDAPUtils(connection, configuration);
-        ldapUtils.setUidAttributeName(configuration.getLDAPParam(LDAP_UID_ATTR, CN));
-        ldapUtils.setBaseDN(configuration.getLDAPParam(LDAP_BASE_DN, ""));
-
-        return ldapUtils;
-    }
 }